--- conflicted
+++ resolved
@@ -1,5 +1,5 @@
 #!/usr/bin/env bash
-#
+
 # Activates the Django virtual environment
 
 # Environment variables may not be loaded under all conditions.
@@ -11,13 +11,8 @@
 # Virtualenv scripts need to be run as www
 if [ "${USER}" != "${TWLIGHT_UNIXNAME}" ]
 then
-<<<<<<< HEAD
-    echo "virtualenv must be run as ${TWLIGHT_UNIXNAME}!"
+    echo "virtualenv must be run as ${TWLIGHT_UNIXNAME}! Try \"sudo su ${TWLIGHT_UNIXNAME}\""
     return 1
-=======
-    echo "virtualenv must be run as ${TWLIGHT_UNIXNAME}! Try \"sudo su ${TWLIGHT_UNIXNAME}\""
-    exit 1
->>>>>>> bc13b3da
 fi
 
 # Check to see if we're in a virtualenv or not.
