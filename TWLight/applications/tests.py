--- conflicted
+++ resolved
@@ -228,17 +228,6 @@
         app.refresh_from_db()
 
         output = get_output_for_application(app)
-<<<<<<< HEAD
-        self.assertEqual(output[REAL_NAME], 'Alice')
-        self.assertEqual(output[COUNTRY_OF_RESIDENCE], 'Holy Roman Empire')
-        self.assertEqual(output[OCCUPATION], 'Dog surfing instructor')
-        self.assertEqual(output[AFFILIATION], 'The Long Now Foundation')
-        self.assertEqual(output[SPECIFIC_STREAM], stream)
-        self.assertEqual(output[SPECIFIC_TITLE], 'Alice in Wonderland')
-        self.assertEqual(output['Email'], 'alice@example.com')
-        self.assertEqual(output[AGREEMENT_WITH_TERMS_OF_USE], True)
-        self.assertEqual(output[ACCOUNT_EMAIL], 'alice@example.com')
-=======
         self.assertEqual(output[REAL_NAME]['data'], 'Alice')
         self.assertEqual(output[COUNTRY_OF_RESIDENCE]['data'], 'Holy Roman Empire')
         self.assertEqual(output[OCCUPATION]['data'], 'Dog surfing instructor')
@@ -247,7 +236,7 @@
         self.assertEqual(output[SPECIFIC_TITLE]['data'], 'Alice in Wonderland')
         self.assertEqual(output['Email']['data'], 'alice@example.com')
         self.assertEqual(output[AGREEMENT_WITH_TERMS_OF_USE]['data'], True)
->>>>>>> a0a93f1a
+        self.assertEqual(output[ACCOUNT_EMAIL]['data'], 'alice@example.com')
 
         # Make sure that in enumerating the keys we didn't miss any (e.g. if
         # the codebase changes).
