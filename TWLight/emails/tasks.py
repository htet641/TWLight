"""
TWLight email sending.

TWLight generates and sends emails using https://bameda.github.io/djmail/ .
Any view that wishes to send an email should do so using a task defined here.

Templates for these emails are available in emails/templates/emails. djmail
will look for files named {{ name }}-body-html.html, {{ name }}-body-text.html,
and {{ name }}-subject.html, where {{ name }} is the name attribute of the
TemplateMail subclass.

Email templates are normal Django templates. This means two important things:
1) They can be rendered with context;
2) They can use {% trans %} and {% blocktrans %}. In fact, they _should_, to
   support internationalization.

Add a 'lang' attribute to the context passed into TemplateMail in order to
specify which language to render the template in.

There is no need to faff about with Celery in this file. djmail will decide
whether to send synchronously or asynchronously based on the value of
settings.DJMAIL_REAL_BACKEND.
"""
from djmail import template_mail
import logging

from django.contrib.comments.models import Comment
from django.contrib.comments.signals import comment_was_posted
from django.contrib.sites.models import get_current_site
from django.dispatch import receiver

from TWLight.applications.models import Application


logger = logging.getLogger(__name__)


# COMMENT NOTIFICATION
# ------------------------------------------------------------------------------


class CommentNotificationEmailEditors(template_mail.TemplateMail):
    name = 'comment_notification_editors'


class CommentNotificationEmailOthers(template_mail.TemplateMail):
    name = 'comment_notification_others'


@receiver(comment_was_posted)
def send_comment_notification_emails(sender, **kwargs):
    """
    Any time a comment is posted on an application, this sends email to the
    application owner and anyone else who previously commented.
    """
    current_comment = kwargs['comment']
    app = current_comment.content_object
    assert isinstance(app, Application)

    logger.info('Received comment signal on app number {app.pk}; preparing '
                'to send notification emails'.format(app=app))

    if 'request' in kwargs:
        # This is the expected case; the comment_was_posted signal should send
        # this.
        request = kwargs['request']
    else:
        # But if there's no request somehow, get_current_site has a sensible
        # default.
        request = None

    base_url = get_current_site(request).domain
    logger.info('Site base_url is {base_url}'.format(base_url=base_url))
    app_url = 'https://{base}{path}'.format(
        base=base_url, path=app.get_absolute_url())
<<<<<<< HEAD
    logger.info('app_url is {app_url'.format(app_url=app_url))
=======
    logger.info('app_url is {app_url}'.format(app_url=app_url))
>>>>>>> 7a406209

    # If the editor who owns this application was not the comment poster, notify
    # them of the new comment.
    if current_comment.user_email != app.editor.user.email:
        if app.editor.user.email:
            logger.info('we should notify the editor')
            email = CommentNotificationEmailEditors()
            logger.info('email constructed')
            email.send(app.editor.user.email, {'app': app, 'app_url': app_url})
            logger.info('Email queued for {app.editor.user.email} about '
                'app #{app.pk}'.format(app=app))

    # Send to any previous commenters on the thread, other than the editor and
    # the person who left the comment just now.
    all_comments = Comment.objects.filter(object_pk=app.pk,
                        content_type__model='application',
                        content_type__app_label='applications')
    user_emails = set(
        [comment.user.email for comment in all_comments]
        )

    user_emails.remove(current_comment.user_email)
    try:
        user_emails.remove(app.editor.user.email)
    except KeyError:
        # If the editor is not among the prior commenters, that's fine; no
        # reason they should be.
        pass

    for user_email in user_emails:
        if user_email:
            email = CommentNotificationEmailOthers()
            email.send(user_email, {'app': app, 'app_url': app_url})
            logger.info('Email queued for {app.editor.user.email} about app '
                '#{app.pk}'.format(app=app))<|MERGE_RESOLUTION|>--- conflicted
+++ resolved
@@ -73,11 +73,7 @@
     logger.info('Site base_url is {base_url}'.format(base_url=base_url))
     app_url = 'https://{base}{path}'.format(
         base=base_url, path=app.get_absolute_url())
-<<<<<<< HEAD
-    logger.info('app_url is {app_url'.format(app_url=app_url))
-=======
     logger.info('app_url is {app_url}'.format(app_url=app_url))
->>>>>>> 7a406209
 
     # If the editor who owns this application was not the comment poster, notify
     # them of the new comment.
